--- conflicted
+++ resolved
@@ -32,11 +32,8 @@
         'vas': '10m_v_component_of_wind',
         'ua': 'u_component_of_wind',
         'va': 'v_component_of_wind',
-<<<<<<< HEAD
         'sic': 'sea_ice_cover',
         'psl': 'mean_sea_level_pressure',
-=======
->>>>>>> 4d332e3d
     }
 
     def __init__(self,
@@ -141,18 +138,11 @@
         # FIXME: this is quite shaky, not using at present
         #    # _, date_end = get_era5_available_date_range(dataset)
 
-<<<<<<< HEAD
-        # TODO: This updates to dates available for download, prevents
-        #       redundant downloads but, requires work to prevent
-        #       postprocess method from running if no downloaded file.
-        req_dates = [date for date in req_dates if date <= date_end.date()]
-=======
         #    # TODO: This updates to dates available for download, prevents
         #    #       redundant downloads but, requires work to prevent
         #    #       postprocess method from running if no downloaded file.
         #    # req_dates = [date for date in req_dates if date <= date_end]
         # END
->>>>>>> 4d332e3d
 
         if not monthly_request:
             retrieve_dict["day"] = ["{:02d}".format(d) for d in range(1, 32)]
@@ -190,7 +180,6 @@
         elif len(var_list) > 1:
             raise ValueError(f"""Multiple variables found in data file!
                                  There should only be one variable.
-<<<<<<< HEAD
                                  {var_list}"""
                             )
         src_var_name = var_list[0]
@@ -203,13 +192,6 @@
         if "date" in ds:
             rename_vars.update({"date": "time"})
         elif "valid_time" in ds:
-=======
-                                 {var_list}""")
-        nom = var_list[0]
-
-        rename_vars = {}
-        if "valid_time" in ds:
->>>>>>> 4d332e3d
             rename_vars.update({"valid_time": "time"})
 
         da = getattr(ds.rename(rename_vars), var_name)
@@ -241,11 +223,7 @@
                             "storing for later overwriting")
             # Ref: https://confluence.ecmwf.int/pages/viewpage.action?pageId=173385064
             # da = da.sel(expver=1).combine_first(da.sel(expver=5))
-<<<<<<< HEAD
-
-=======
         logging.info("Saving corrected ERA5 file to {}".format(download_path))
->>>>>>> 4d332e3d
         da.to_netcdf(download_path)
         da.close()
 
